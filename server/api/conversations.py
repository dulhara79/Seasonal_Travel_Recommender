from fastapi import APIRouter, Depends, HTTPException, status
from server.api.auth import get_current_user
from server.schemas.chat_schema import ConversationCreate, AppendMessagePayload
from server.utils.chat_history import create_conversation, append_message, get_conversation, \
    list_conversations_for_user, delete_conversation
<<<<<<< HEAD
from server.utils.chat_history import update_conversation_title
=======
>>>>>>> 9814e670
from typing import List, Dict, Any # Added Dict, Any for the helper function
from bson.objectid import ObjectId # <--- NEW: Import ObjectId for type checking

router = APIRouter(tags=["conversations"])

# --- NEW HELPER FUNCTION ---
def convert_doc_to_json_serializable(doc: Dict[str, Any]) -> Dict[str, Any]:
    """Converts MongoDB's ObjectId to string 'id' for JSON serialization."""
    if doc and doc.get("_id") and isinstance(doc["_id"], ObjectId):
        # Pop the ObjectId and add it back as a string 'id' field
        doc["id"] = str(doc.pop("_id"))
    return doc
# ---------------------------

@router.post("/", status_code=status.HTTP_201_CREATED)
async def create_conv(payload: ConversationCreate, current_user=Depends(get_current_user)) -> dict:
    """
    Creates a new conversation.
    """
    user_id = current_user.get("id")
    # create_conversation returns a dict where _id has been popped and 'id' string added.
    created = await create_conversation(user_id, payload.session_id, payload.title)
    if not created:
        raise HTTPException(status_code=500, detail="Failed to create conversation in database")

    # Ensure the newly created document is also cleaned up, in case create_conversation
    # did not handle the '_id' to 'id' conversion properly.
    return convert_doc_to_json_serializable(created)


@router.post("/append", status_code=status.HTTP_200_OK)
async def append(payload: AppendMessagePayload, current_user=Depends(get_current_user)) -> dict:
    """
    Appends a message to an existing conversation.
    """
    # Verify conversation exists and belongs to user
    conv = await get_conversation(payload.conversation_id)
    if not conv:
        raise HTTPException(status_code=404, detail="Conversation not found")
    if conv.get("user_id") != current_user.get("id"):
        raise HTTPException(status_code=403, detail="Not allowed")

    ok = await append_message(payload.conversation_id, payload.message.role, payload.message.text,
                              payload.message.metadata)
    if not ok:
        raise HTTPException(status_code=500, detail="Failed to append message")
    return {"ok": True}


# Lists all conversations
@router.get("/list", response_model=List[dict])
async def list_convs(current_user=Depends(get_current_user)) -> List[dict]:
    """Lists all conversations for the authenticated user."""
    user_id = current_user.get("id")
    convs = await list_conversations_for_user(user_id)
    # <--- CRITICAL FIX APPLIED HERE:
    # Convert all documents to be JSON serializable (ObjectId -> str 'id')
    return [convert_doc_to_json_serializable(conv) for conv in convs]


# Retrieves a single conversation by ID
@router.get("/{conversation_id}")
async def get_conv(conversation_id: str, current_user=Depends(get_current_user)) -> dict:
    """Retrieves a single conversation by its ID."""
    conv = await get_conversation(conversation_id)
    if not conv:
        raise HTTPException(status_code=404, detail="Conversation not found")
    if conv.get("user_id") != current_user.get("id"):
        raise HTTPException(status_code=403, detail="Not allowed")
    # Apply conversion here as well, in case get_conversation returns raw document
    return convert_doc_to_json_serializable(conv)


@router.delete("/{conversation_id}")
async def delete_conv(conversation_id: str, current_user=Depends(get_current_user)) -> dict:
    conv = await get_conversation(conversation_id)
    if not conv:
        raise HTTPException(status_code=404, detail="Conversation not found")
    if conv.get("user_id") != current_user.get("id"):
        raise HTTPException(status_code=403, detail="Not allowed")
    ok = await delete_conversation(conversation_id)
    return {"deleted": ok}


@router.patch("/{conversation_id}/title")
async def update_title(conversation_id: str, payload: dict, current_user=Depends(get_current_user)) -> dict:
    """Updates the title of a conversation. Payload shape: {"title": "New title"}"""
    conv = await get_conversation(conversation_id)
    if not conv:
        raise HTTPException(status_code=404, detail="Conversation not found")
    if conv.get("user_id") != current_user.get("id"):
        raise HTTPException(status_code=403, detail="Not allowed")
    title = payload.get("title")
    if not title:
        raise HTTPException(status_code=400, detail="Title required")
    updated = await update_conversation_title(conversation_id, title)
    if not updated:
        raise HTTPException(status_code=500, detail="Failed to update title")
    return convert_doc_to_json_serializable(updated)<|MERGE_RESOLUTION|>--- conflicted
+++ resolved
@@ -3,10 +3,8 @@
 from server.schemas.chat_schema import ConversationCreate, AppendMessagePayload
 from server.utils.chat_history import create_conversation, append_message, get_conversation, \
     list_conversations_for_user, delete_conversation
-<<<<<<< HEAD
 from server.utils.chat_history import update_conversation_title
-=======
->>>>>>> 9814e670
+
 from typing import List, Dict, Any # Added Dict, Any for the helper function
 from bson.objectid import ObjectId # <--- NEW: Import ObjectId for type checking
 
