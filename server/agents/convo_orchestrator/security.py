<<<<<<< HEAD
# import re
# from fastapi import HTTPException, status
# from typing import Optional
#
# SAFE_TEXT_PATTERNS = re.compile(r"^[\s\S]{0,2000}$")
#
# def sanitize_input(text: str) -> str:
#     # input size validation
#     if not SAFE_TEXT_PATTERNS.match(text):
#         raise HTTPException(
#             status_code = status.HTTP_400_BAD_REQUEST,
#             detail = 'Invalid Input Size.'
#         )
#     # remove script tags and URIs
#     text = re.sub(r"(?i)<\s*script.*?>.*?<\s*/\s*script\s*>", "", text)
#     text = re.sub(r"(?i)javascript:", "", text)
#
#     return text
#
# # Auth check function
# # def check_user_auth(user_id: str, token: str) -> Optional[HTTPException]:
# #     if not user_id or not token:
# #         return HTTPException(
# #             status_code=status.HTTP_401_UNAUTHORIZED,
# #             detail="Invalid authentication credentials."
# #         )
# #     # Further validation logic can be added here
# #     return None

# convo_orchestrator/security.py
import os
from fastapi import HTTPException, Header

SERVICE_TOKEN = os.getenv("SERVICE_TOKEN", "changeme")

def authorize(authorization: str = Header(None)):
    """
    Simple bearer token auth for clients. Replace with OAuth/JWT for prod.
    """
    if not authorization:
        raise HTTPException(status_code=401, detail="Authorization header missing")
    parts = authorization.split()
    if len(parts) != 2 or parts[0].lower() != "bearer" or parts[1] != SERVICE_TOKEN:
        raise HTTPException(status_code=403, detail="Invalid or missing token")
    return True
=======
import re
from fastapi import HTTPException, status
from typing import Optional

SAFE_TEXT_PATTERNS = re.compile(r"^[\s\S]{0,2000}$")

def sanitize_input(text: str) -> str:
    # input size validation
    if not SAFE_TEXT_PATTERNS.match(text):
        raise HTTPException(
            status_code = status.HTTP_400_BAD_REQUEST,
            detail = 'Invalid Input Size.'
        )
    # remove script tags and URIs
    text = re.sub(r"(?i)<\s*script.*?>.*?<\s*/\s*script\s*>", "", text)
    text = re.sub(r"(?i)javascript:", "", text)

    return text

# Auth check function
# def check_user_auth(user_id: str, token: str) -> Optional[HTTPException]:
#     if not user_id or not token:
#         return HTTPException(
#             status_code=status.HTTP_401_UNAUTHORIZED,
#             detail="Invalid authentication credentials."
#         )
#     # Further validation logic can be added here
#     return None
>>>>>>> e13f8315
<|MERGE_RESOLUTION|>--- conflicted
+++ resolved
@@ -1,50 +1,3 @@
-<<<<<<< HEAD
-# import re
-# from fastapi import HTTPException, status
-# from typing import Optional
-#
-# SAFE_TEXT_PATTERNS = re.compile(r"^[\s\S]{0,2000}$")
-#
-# def sanitize_input(text: str) -> str:
-#     # input size validation
-#     if not SAFE_TEXT_PATTERNS.match(text):
-#         raise HTTPException(
-#             status_code = status.HTTP_400_BAD_REQUEST,
-#             detail = 'Invalid Input Size.'
-#         )
-#     # remove script tags and URIs
-#     text = re.sub(r"(?i)<\s*script.*?>.*?<\s*/\s*script\s*>", "", text)
-#     text = re.sub(r"(?i)javascript:", "", text)
-#
-#     return text
-#
-# # Auth check function
-# # def check_user_auth(user_id: str, token: str) -> Optional[HTTPException]:
-# #     if not user_id or not token:
-# #         return HTTPException(
-# #             status_code=status.HTTP_401_UNAUTHORIZED,
-# #             detail="Invalid authentication credentials."
-# #         )
-# #     # Further validation logic can be added here
-# #     return None
-
-# convo_orchestrator/security.py
-import os
-from fastapi import HTTPException, Header
-
-SERVICE_TOKEN = os.getenv("SERVICE_TOKEN", "changeme")
-
-def authorize(authorization: str = Header(None)):
-    """
-    Simple bearer token auth for clients. Replace with OAuth/JWT for prod.
-    """
-    if not authorization:
-        raise HTTPException(status_code=401, detail="Authorization header missing")
-    parts = authorization.split()
-    if len(parts) != 2 or parts[0].lower() != "bearer" or parts[1] != SERVICE_TOKEN:
-        raise HTTPException(status_code=403, detail="Invalid or missing token")
-    return True
-=======
 import re
 from fastapi import HTTPException, status
 from typing import Optional
@@ -72,5 +25,4 @@
 #             detail="Invalid authentication credentials."
 #         )
 #     # Further validation logic can be added here
-#     return None
->>>>>>> e13f8315
+#     return None