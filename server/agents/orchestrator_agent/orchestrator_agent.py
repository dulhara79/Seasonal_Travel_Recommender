import json
from typing import List, Dict, Any, Optional

# LangChain Imports
from langchain.agents import create_tool_calling_agent, AgentExecutor
from langchain_openai import ChatOpenAI
from langchain_core.prompts import ChatPromptTemplate
from langchain_core.output_parsers import PydanticOutputParser
from langchain.chains import LLMChain
<<<<<<< HEAD

# Local Imports
# Assuming your config file has OPENAI_API_KEY and OPENAI_MODEL
from server.utils.config import OPENAI_API_KEY, OPENAI_MODEL
from server.utils.text_security import sanitize_input
=======
import json
from json import JSONDecodeError

from server.agents.followup_agent.followup_agent import create_followup_questions
from server.agents.orchestrator_agent.retriever import retrieve_relevant_context
from server.utils.config import OPENAI_API_KEY, OPENAI_MODEL
>>>>>>> 53f6a8bb
from server.schemas.orchestrator_schemas import (
    OrchestratorAgent4OutpuSchema,
    OrchestratorAgent4InputSchema,
    OrchestratorExtractionSchema
)
# This import now points to the FIXED utility file
from server.agents.orchestrator_agent.orchestrator_utils import (
    safe_parse,
    _parse_traveler_from_text,
    validate_and_correct_trip_data,
    CURRENT_DATE_STR
)

# --- 1. INITIALIZATION ---

<<<<<<< HEAD
# NOTE: Replace with your actual LLM initialization logic if different
llm = ChatOpenAI(api_key=OPENAI_API_KEY, model=OPENAI_MODEL, temperature=0.3)
parser = PydanticOutputParser(pydantic_object=OrchestratorExtractionSchema)
=======
# Initialize LLM and parser
llm = ChatOpenAI(api_key=OPENAI_API_KEY, model=OPENAI_MODEL, temperature=0)
parser = PydanticOutputParser(pydantic_object=OrchestratorAgent4OutpuSchema)
>>>>>>> 53f6a8bb

# --- 2. EXTRACTION PROMPT & AGENT ---

extraction_prompt = ChatPromptTemplate.from_messages(
    [
        (
            "system",
            f"""
            You are a helpful and expert travel assistant that extracts structured trip details for travel planning in **Sri Lanka only**. 
            The **CURRENT DATE is {CURRENT_DATE_STR}**.
            Follow these rules strictly:

            1. **Destination Validation (CRITICAL):**
               - Only accept **Sri Lankan destinations**. 
               - If a foreign location is mentioned, set `"destination": null`. **Do not mention or discuss foreign locations.**

            2. **Date & Duration Extraction (CRITICAL):**
               - **Identify the specific start date in the user's input** and map it directly to the `start_date` field, even if the user uses phrases like 'trip starts on...' or 'date is...'.
               - Extract all date and duration information. Dates (start_date, end_date) can be in **ANY** format (e.g., '2nd March 2025', 'next week'). Output them as the **RAW TEXT** the user provided or the **best YYYY-MM-DD guess** if unambiguous. 
               - Extract the `trip_duration` (e.g., '5 days', '2 weeks') if provided. **Do NOT apply any date validation here.**
               - **If trip duration and trip start date are provided, you MUST extract both and set end_date to null/raw text.** The subsequent logic will calculate the end date.

            3. **Travelers Extraction (Improved):**
               - Extract as an integer. You MUST be able to infer this from words like **'solo trip' (1), 'dual trip' or 'couple' (2), or 'family of X' (X)**. If not provided, set `"no_of_traveler": null`.

            4. **Season (For LLM only):**
               - If dates are given, infer the season based on Sri Lanka’s climate (May–Sept: SW Monsoon, Oct–Jan: NE Monsoon, Feb–April: Inter-monsoon).

            5. **Output Format:**
               - Always respond ONLY with a **single valid JSON object**. No natural language, no extra text.
            """,
        ),
        ("system",
         "Ensure the JSON is correctly formatted and strictly follows the schema. Do not include extra text."),
        ("placeholder", "{chat_history}"),
        ("human", "{user_input}"),
        ("placeholder", "{agent_scratchpad}"),
    ]
).partial(format_instructions=parser.get_format_instructions())

agent = create_tool_calling_agent(llm=llm, tools=[], prompt=extraction_prompt)
agent_executor = AgentExecutor(agent=agent, tools=[], verbose=True)
<<<<<<< HEAD

# --- 3. QUESTION GENERATOR PROMPT & CHAIN ---

QUESTION_PROMPT = ChatPromptTemplate.from_messages(
    [
        (
            "system",
            """You are a friendly and creative travel assistant for trips to Sri Lanka.
            Your task is to analyze the partially filled trip data and generate a single, friendly, and engaging question to gather the next piece of **mandatory** missing information.
            **Do not** generate a full response or JSON. **Only** output the question text.

            Current Trip Data: {current_data}
            Missing Field to ask for: {missing_field}
            """,
        ),
        ("human", "Generate a question to ask the user for the missing information."),
    ]
)

question_generator_chain = LLMChain(llm=llm, prompt=QUESTION_PROMPT, verbose=False)
=======
# agent_executor = LLMChain(llm=llm, prompt=prompt, verbose=True)

# Mandatory fields and follow-up questions
MANDATORY_FIELDS = [
    "destination",
    "start_date",
    "end_date",
    "no_of_traveler",
    "type_of_trip",
]
# FOLLOWUP_QUESTIONS = {
#     "destination": "🌍 Where would you like to travel?",
#     "season": "🍂 Which season are you planning this trip for?",
#     "start_date": "📅 What is your trip start date? (YYYY-MM-DD)",
#     "end_date": "📅 What is your trip end date? (YYYY-MM-DD)",
#     "no_of_traveler": "👥 How many people are traveling?",
#     "budget": "💰 What is your budget (low, medium, high)?",
#     "type_of_trip": "🎯 What type of trip is this (leisure, adventure, business, etc.)?",
# }
#

def safe_parse(output_parser, text: str, prev_response=None):
    try:
        return output_parser.parse(text)
    except OutputParserException:
        # Fallback: keep old values if available
        fallback = {
            "destination": None,
            "season": None,
            "start_date": None,
            "end_date": None,
            "preferences": [],
            "no_of_traveler": None,
            "budget": None,
            "user_preferences": [],
            "type_of_trip": None,
            "additional_info": None,
            "status": "awaiting_user_input",
            "messages": [],
        }
        if prev_response:
            for k, v in prev_response.dict().items():
                if v not in (None, "", [], 0):
                    fallback[k] = v
        return output_parser.parse(json.dumps(fallback))
>>>>>>> 53f6a8bb


def create_followup_questions(json_response: dict, missing_fields: list) -> dict:
    """Generates a creative question for the first missing mandatory field."""
    if not missing_fields:
        return {}

    missing_field = missing_fields[0]

    question_result = question_generator_chain.invoke({
        "current_data": json.dumps(json_response, indent=2),
        "missing_field": missing_field
    })

    question_text = question_result.get('text', f"Please provide the missing information for {missing_field}:").strip()

    return {missing_field: question_text}


# --- 4. CORE EXTRACTION AND VALIDATION STEP ---

def run_llm_agent(
        state: OrchestratorAgent4InputSchema,
        chat_history: List = None,
        prev_response_pydantic: Optional[OrchestratorAgent4OutpuSchema] = None
) -> OrchestratorAgent4OutpuSchema:
    """Executes the core LLM extraction and applies post-extraction validation/correction."""
    if chat_history is None:
        chat_history = []

    # === SANITIZE INPUT IS HERE ===
    sanitized_query = sanitize_input(state.query)

    if sanitized_query == "LONG_INPUT_STORED":
        # Cannot extract structured data from a long text flag.
        print("INFO: Orchestrator received LONG_INPUT_STORED flag. Cannot process structured extraction.")

        final_response = OrchestratorAgent4OutpuSchema(
            status="awaiting_user_input",
            messages=[{
                "type": "warning",
                "field": "query",
                "message": "The query was too long for structured trip planning. Please provide the key details (destination, dates, travelers) in a shorter message."
            }]
        )
        return final_response

    # 1. LLM Extraction
    result = agent_executor.invoke(
        {"user_input": sanitized_query, "chat_history": chat_history}
    )
    result_content = result.get("output", str(result))

    response_pydantic_extract = safe_parse(parser, result_content, prev_response=prev_response_pydantic)
    json_response = response_pydantic_extract.dict()

    # 2. Check for Foreign Destination (pre-validation)
    foreign_destination_detected = False
    if json_response.get("destination") is None and any(word in sanitized_query.lower() for word in
                                                        ['paris', 'tokyo', 'london', 'usa', 'france', 'dubai',
                                                         'maldives', 'singapore']):
        foreign_destination_detected = True

    # 3. Post-Extraction Validation & Correction (This uses the FIXED utility function)
    json_response, messages = validate_and_correct_trip_data(json_response, sanitized_query)

    # Add the status field
    if prev_response_pydantic and prev_response_pydantic.status:
        json_response['status'] = prev_response_pydantic.status
    else:
        json_response['status'] = "awaiting_user_input"

    # 4. Final Conversion and Message Handling
    final_response = OrchestratorAgent4OutpuSchema(**{
        k: v for k, v in json_response.items() if k in OrchestratorAgent4OutpuSchema.model_fields
    })

    final_response.messages.extend(messages)

<<<<<<< HEAD
    if foreign_destination_detected:
        final_response.destination = None
        final_response.messages.append(
            {"type": "foreign_flag", "field": "destination", "message": "Foreign destination detected."})

    return final_response


# --- 5. MAIN ORCHESTRATOR FUNCTION ---

def call_orchestrator_agent(
        state: OrchestratorAgent4InputSchema,
        user_responses: List[str] = None,
        prev_json_response: Optional[Dict[str, Any]] = None
) -> OrchestratorAgent4OutpuSchema:
    """
    Main function for the orchestrator, handles initial extraction and follow-up
    questions for mandatory fields.
    """
=======
    chat_history.append(AIMessage(content=result_content))

    response = safe_parse(parser, result_content)
    return response, chat_history


def call_orchestrator_agent(state: OrchestratorAgent4InputSchema, user_responses=None):
>>>>>>> 53f6a8bb
    if user_responses is None:
        user_responses = []

    # Keep a sanitized copy of the original user input so follow-up validations
    # can re-parse previously-provided information (like trip_duration).
    sanitized_query = sanitize_input(state.query)

    # Initialize json_response based on previous state or new run
    if prev_json_response:
        json_response = prev_json_response.copy()
        # Clear old temporary messages
        json_response['messages'] = [m for m in json_response.get('messages', []) if
                                     m['type'] in ['warning', 'advisory']]

    else:
        # Initial run: Let LLM fill as much as possible
        response_pydantic = run_llm_agent(state)
        json_response = response_pydantic.dict()

        # Handle Foreign Destination Re-tracking
        if any(m['type'] == 'foreign_flag' for m in json_response.get('messages', [])):
            json_response['messages'] = [m for m in json_response['messages'] if m['type'] != 'foreign_flag']
            retrack_message = {
                "type": "re_track",
                "field": "destination",
                "question": "Thank you! I see you might be planning a trip outside Sri Lanka. As an expert Sri Lanka travel planner, I can only assist with destinations within the island. Would you like to tell me which part of Sri Lanka you're interested in? 🇱🇰"
            }
            json_response["status"] = "awaiting_user_input"
            json_response.setdefault("messages", []).append(retrack_message)
            return OrchestratorAgent4OutpuSchema(**json_response)

    while True:
        # Re-evaluate missing fields based on the current state
        missing_fields = []

        # --- FIXED LOGIC: SIMPLER, NON-REDUNDANT CHECK ---

        # Check for destination
        if not json_response.get("destination"):
            missing_fields.append("destination")

        # Check for start_date (we require an ISO start_date after validation)
        if not json_response.get("start_date"):
            missing_fields.append("start_date")

        # Check for end_date (CRITICAL: Only if we can't calculate it)
        # End date is missing ONLY if it's not set AND duration is also not set.
        # This ensures we don't ask for end_date when the user already provided duration
        # (we'll later compute the end_date when a start_date is provided).
        if not json_response.get("end_date") and not json_response.get("trip_duration"):
            missing_fields.append("end_date")

        # Check for no_of_traveler
        if not json_response.get("no_of_traveler"):
            missing_fields.append("no_of_traveler")

        # Check for type_of_trip
        if not json_response.get("type_of_trip"):
            missing_fields.append("type_of_trip")

        # Check for user_preferences
        if not json_response.get("user_preferences"):
            missing_fields.append("user_preferences")

        # NOTE: Removed budget as a strict mandatory field for simple trip planning.
        # NOTE: If we want to strictly follow MANDATORY_FIELDS list, the loop would look like:
        # for f in MANDATORY_FIELDS:
        #    if f == "end_date":
        #        if not json_response.get("end_date") and not json_response.get("trip_duration"):
        #            missing_fields.append(f)
        #    elif not json_response.get(f): # Generic check for all other fields
        #        missing_fields.append(f)

        # Use the explicit, simpler checks above for clarity and to prevent ambiguity.
        # ----------------------------------------------------------------------

        if not missing_fields:
            json_response["status"] = "complete"
            break  # All done!

        missing_field = missing_fields[0]
        questions = create_followup_questions(json_response, missing_fields)

<<<<<<< HEAD
        def apply_answer(field: str, ans: str, current_state: Dict[str, Any]) -> Dict[str, Any]:
            """
            Applies user answer to the state and returns the updated dictionary.
            It handles special field types and triggers the core validation/correction logic.
            """
            if field == "no_of_traveler":
                # --- START OF FIX ---
                # Attempt to parse the answer into an integer using the helper function.
                count = _parse_traveler_from_text(ans)
                if count is not None and count > 0:
                    current_state[field] = count
                else:
                    # If parsing fails, explicitly set to None (or the LLM's raw output if required,
                    # but for mandatory fields, setting to None is safer to force re-prompting/re-validation).
                    current_state[field] = None # <-- CRITICAL CHANGE: Set to None instead of the raw invalid string
                    # Add a message for the user/system indicating the failure
                    current_state.setdefault("messages", []).append({
                        "type": "warning",
                        "field": "no_of_traveler",
                        "message": f"Could not determine the number of travelers from '{ans}'. Please provide a clear number."
                    })
                # --- END OF FIX ---

            elif field == "user_preferences":
                # Handle the list structure for preferences
                current_state["user_preferences"] = [x.strip() for x in ans.split(",") if x.strip()]

            elif field == "budget":
                # Simple string for budget (e.g., 'luxury', 'mid-range', 'Rs. 50,000')
                current_state[field] = ans.strip()

            else:
                # For 'destination', 'start_date', 'end_date', 'trip_duration', 'type_of_trip': store the raw text
                # The validation function will attempt to parse and standardize it.
                current_state[field] = ans.strip()

            # Rerun validation/correction after applying the new answer (THIS IS CRITICAL)
            # Use the overall sanitized_query (outer scope) rather than the single-field ans
            # so previously provided information (like '2 day trip') is still available
            # and can be parsed into trip_duration/end_date.
            current_state, messages = validate_and_correct_trip_data(current_state, sanitized_query)
            current_state.setdefault("messages", []).extend(messages)

            return current_state

        if user_responses:
            ans = user_responses.pop(0)

            # 1. Apply the new answer and run local validation/correction (which calculates end_date)
            json_response = apply_answer(missing_field, ans, json_response)

            # CRITICAL FIX: After applying the answer, immediately restart the loop
            # to re-evaluate missing_fields and skip asking for the calculated end_date.
            continue
=======
        # Helper to apply answer to response
        def apply_answer(field: str, ans: str):
            if field == "no_of_traveler":
                try:
                    response.no_of_traveler = int(ans)
                except Exception:
                    # keep existing if conversion fails
                    pass
            elif field in ["user_preferences", "preferences"]:
                response.user_preferences = [x.strip() for x in ans.split(",") if x.strip()]
            else:
                setattr(response, field, ans)

        if user_responses:
            ans = user_responses.pop(0)
            apply_answer(missing_field, ans)
        else:
            # Get the specific question for the missing field (avoid the broken break logic)
            question = questions.get(missing_field) or f"Please provide {missing_field}:"
            try:
                ans = input(question + " ")
            except EOFError:
                # Non-interactive environment: stop asking and return current state
                response.status = "awaiting_user_input"
                json_response["status"] = response.status
                json_response.setdefault("messages", []).append(
                    f"Awaiting answers for: {', '.join(missing_fields)}"
                )
                # Keep current filled values and bail out
                json_response.update(
                    {
                        "destination": response.destination,
                        "start_date": response.start_date,
                        "end_date": response.end_date,
                        "no_of_traveler": response.no_of_traveler,
                        "type_of_trip": response.type_of_trip,
                        "status": response.status,
                        "user_preferences": getattr(response, "user_preferences", []),
                    }
                )
                return json_response

            apply_answer(missing_field, ans)

        # Update json_response with latest values
        json_response.update(
            {
                "destination": response.destination,
                "start_date": response.start_date,
                "end_date": response.end_date,
                "no_of_traveler": response.no_of_traveler,
                "type_of_trip": response.type_of_trip,
                "status": response.status,
                "user_preferences": getattr(response, "user_preferences", []),
            }
        )
>>>>>>> 53f6a8bb

        else:
            # Non-interactive / API mode or no more answers: return 'awaiting_user_input' state
            question = questions.get(missing_field) or f"Please provide {missing_field}:"
            json_response["status"] = "awaiting_user_input"
            json_response.setdefault("messages", []).append({
                "type": "followup",
                "field": missing_field,
                "question": question,
            })
            return OrchestratorAgent4OutpuSchema(**json_response)

    # Return the complete state
    return OrchestratorAgent4OutpuSchema(**json_response)<|MERGE_RESOLUTION|>--- conflicted
+++ resolved
@@ -7,20 +7,11 @@
 from langchain_core.prompts import ChatPromptTemplate
 from langchain_core.output_parsers import PydanticOutputParser
 from langchain.chains import LLMChain
-<<<<<<< HEAD
 
 # Local Imports
 # Assuming your config file has OPENAI_API_KEY and OPENAI_MODEL
 from server.utils.config import OPENAI_API_KEY, OPENAI_MODEL
 from server.utils.text_security import sanitize_input
-=======
-import json
-from json import JSONDecodeError
-
-from server.agents.followup_agent.followup_agent import create_followup_questions
-from server.agents.orchestrator_agent.retriever import retrieve_relevant_context
-from server.utils.config import OPENAI_API_KEY, OPENAI_MODEL
->>>>>>> 53f6a8bb
 from server.schemas.orchestrator_schemas import (
     OrchestratorAgent4OutpuSchema,
     OrchestratorAgent4InputSchema,
@@ -36,15 +27,9 @@
 
 # --- 1. INITIALIZATION ---
 
-<<<<<<< HEAD
 # NOTE: Replace with your actual LLM initialization logic if different
 llm = ChatOpenAI(api_key=OPENAI_API_KEY, model=OPENAI_MODEL, temperature=0.3)
 parser = PydanticOutputParser(pydantic_object=OrchestratorExtractionSchema)
-=======
-# Initialize LLM and parser
-llm = ChatOpenAI(api_key=OPENAI_API_KEY, model=OPENAI_MODEL, temperature=0)
-parser = PydanticOutputParser(pydantic_object=OrchestratorAgent4OutpuSchema)
->>>>>>> 53f6a8bb
 
 # --- 2. EXTRACTION PROMPT & AGENT ---
 
@@ -87,7 +72,6 @@
 
 agent = create_tool_calling_agent(llm=llm, tools=[], prompt=extraction_prompt)
 agent_executor = AgentExecutor(agent=agent, tools=[], verbose=True)
-<<<<<<< HEAD
 
 # --- 3. QUESTION GENERATOR PROMPT & CHAIN ---
 
@@ -108,53 +92,6 @@
 )
 
 question_generator_chain = LLMChain(llm=llm, prompt=QUESTION_PROMPT, verbose=False)
-=======
-# agent_executor = LLMChain(llm=llm, prompt=prompt, verbose=True)
-
-# Mandatory fields and follow-up questions
-MANDATORY_FIELDS = [
-    "destination",
-    "start_date",
-    "end_date",
-    "no_of_traveler",
-    "type_of_trip",
-]
-# FOLLOWUP_QUESTIONS = {
-#     "destination": "🌍 Where would you like to travel?",
-#     "season": "🍂 Which season are you planning this trip for?",
-#     "start_date": "📅 What is your trip start date? (YYYY-MM-DD)",
-#     "end_date": "📅 What is your trip end date? (YYYY-MM-DD)",
-#     "no_of_traveler": "👥 How many people are traveling?",
-#     "budget": "💰 What is your budget (low, medium, high)?",
-#     "type_of_trip": "🎯 What type of trip is this (leisure, adventure, business, etc.)?",
-# }
-#
-
-def safe_parse(output_parser, text: str, prev_response=None):
-    try:
-        return output_parser.parse(text)
-    except OutputParserException:
-        # Fallback: keep old values if available
-        fallback = {
-            "destination": None,
-            "season": None,
-            "start_date": None,
-            "end_date": None,
-            "preferences": [],
-            "no_of_traveler": None,
-            "budget": None,
-            "user_preferences": [],
-            "type_of_trip": None,
-            "additional_info": None,
-            "status": "awaiting_user_input",
-            "messages": [],
-        }
-        if prev_response:
-            for k, v in prev_response.dict().items():
-                if v not in (None, "", [], 0):
-                    fallback[k] = v
-        return output_parser.parse(json.dumps(fallback))
->>>>>>> 53f6a8bb
 
 
 def create_followup_questions(json_response: dict, missing_fields: list) -> dict:
@@ -234,7 +171,6 @@
 
     final_response.messages.extend(messages)
 
-<<<<<<< HEAD
     if foreign_destination_detected:
         final_response.destination = None
         final_response.messages.append(
@@ -254,15 +190,6 @@
     Main function for the orchestrator, handles initial extraction and follow-up
     questions for mandatory fields.
     """
-=======
-    chat_history.append(AIMessage(content=result_content))
-
-    response = safe_parse(parser, result_content)
-    return response, chat_history
-
-
-def call_orchestrator_agent(state: OrchestratorAgent4InputSchema, user_responses=None):
->>>>>>> 53f6a8bb
     if user_responses is None:
         user_responses = []
 
@@ -346,7 +273,6 @@
         missing_field = missing_fields[0]
         questions = create_followup_questions(json_response, missing_fields)
 
-<<<<<<< HEAD
         def apply_answer(field: str, ans: str, current_state: Dict[str, Any]) -> Dict[str, Any]:
             """
             Applies user answer to the state and returns the updated dictionary.
@@ -401,64 +327,6 @@
             # CRITICAL FIX: After applying the answer, immediately restart the loop
             # to re-evaluate missing_fields and skip asking for the calculated end_date.
             continue
-=======
-        # Helper to apply answer to response
-        def apply_answer(field: str, ans: str):
-            if field == "no_of_traveler":
-                try:
-                    response.no_of_traveler = int(ans)
-                except Exception:
-                    # keep existing if conversion fails
-                    pass
-            elif field in ["user_preferences", "preferences"]:
-                response.user_preferences = [x.strip() for x in ans.split(",") if x.strip()]
-            else:
-                setattr(response, field, ans)
-
-        if user_responses:
-            ans = user_responses.pop(0)
-            apply_answer(missing_field, ans)
-        else:
-            # Get the specific question for the missing field (avoid the broken break logic)
-            question = questions.get(missing_field) or f"Please provide {missing_field}:"
-            try:
-                ans = input(question + " ")
-            except EOFError:
-                # Non-interactive environment: stop asking and return current state
-                response.status = "awaiting_user_input"
-                json_response["status"] = response.status
-                json_response.setdefault("messages", []).append(
-                    f"Awaiting answers for: {', '.join(missing_fields)}"
-                )
-                # Keep current filled values and bail out
-                json_response.update(
-                    {
-                        "destination": response.destination,
-                        "start_date": response.start_date,
-                        "end_date": response.end_date,
-                        "no_of_traveler": response.no_of_traveler,
-                        "type_of_trip": response.type_of_trip,
-                        "status": response.status,
-                        "user_preferences": getattr(response, "user_preferences", []),
-                    }
-                )
-                return json_response
-
-            apply_answer(missing_field, ans)
-
-        # Update json_response with latest values
-        json_response.update(
-            {
-                "destination": response.destination,
-                "start_date": response.start_date,
-                "end_date": response.end_date,
-                "no_of_traveler": response.no_of_traveler,
-                "type_of_trip": response.type_of_trip,
-                "status": response.status,
-                "user_preferences": getattr(response, "user_preferences", []),
-            }
-        )
->>>>>>> 53f6a8bb
 
         else:
             # Non-interactive / API mode or no more answers: return 'awaiting_user_input' state
