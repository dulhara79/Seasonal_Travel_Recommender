import os, json
from openai import OpenAI

<<<<<<< HEAD
from server.utils.config import OPENAI_API_KEY, OPENAI_MODEL
=======
from server.utils.config import OPENAI_API_KEY, LLM_MODEL
>>>>>>> 65fcf71a

def call_chat_completion(messages, model=None, temperature=0.3, max_tokens=600):
    """
    
    Thin wrapper around OpenAI Chat Completions for portability.
    """
    client = OpenAI(api_key=OPENAI_API_KEY)
<<<<<<< HEAD
    model = OPENAI_MODEL
=======
    model = LLM_MODEL
>>>>>>> 65fcf71a
    resp = client.chat.completions.create(
        model=model,
        messages=messages,
        temperature=temperature,
        max_tokens=max_tokens,
        response_format={"type": "text"}  # we’ll parse JSON ourselves
    )
    return resp.choices[0].message.content<|MERGE_RESOLUTION|>--- conflicted
+++ resolved
@@ -1,11 +1,7 @@
 import os, json
 from openai import OpenAI
 
-<<<<<<< HEAD
 from server.utils.config import OPENAI_API_KEY, OPENAI_MODEL
-=======
-from server.utils.config import OPENAI_API_KEY, LLM_MODEL
->>>>>>> 65fcf71a
 
 def call_chat_completion(messages, model=None, temperature=0.3, max_tokens=600):
     """
@@ -13,11 +9,8 @@
     Thin wrapper around OpenAI Chat Completions for portability.
     """
     client = OpenAI(api_key=OPENAI_API_KEY)
-<<<<<<< HEAD
     model = OPENAI_MODEL
-=======
-    model = LLM_MODEL
->>>>>>> 65fcf71a
+
     resp = client.chat.completions.create(
         model=model,
         messages=messages,
