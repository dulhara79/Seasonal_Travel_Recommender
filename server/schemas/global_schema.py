<<<<<<< HEAD
from typing import List, Optional, Any, Dict
=======
from typing import List, Optional, Any
>>>>>>> 53f6a8bb
from pydantic import BaseModel, Field

class PackingItem(BaseModel):
    name: str
    reason: Optional[str] = None


class PackingCategory(BaseModel):
    name: str
    items: List[PackingItem] = Field(default_factory=list)


class PackingOutput(BaseModel):
    summary: Optional[str] = None
    duration_days: Optional[int] = None
    categories: List[PackingCategory] = Field(default_factory=list)
    notes: List[str] = Field(default_factory=list)


class TravelState(BaseModel):
    # From Orchestrator
    destination: Optional[str] = None
    season: Optional[str] = None
    start_date: Optional[str] = None
    end_date: Optional[str] = None
    no_of_traveler: Optional[int] = None
    budget: Optional[str] = None
    user_preferences: List[str] = []
    type_of_trip: Optional[str] = None
    additional_info: Optional[Any] = None
    status: Optional[str] = None
    messages: List[dict] = []

    # From Location Agent
    # Convenience list of location names to visit (used by workflows and summary)
    locations_to_visit: List[str] = []
    # Raw full output from Location Agent (keeps the original parsed JSON)
    location_recommendations: Optional[Dict[str, Any]] = None

    # From Activity Agent
    # Keep the existing convenience list (per-day plans) and also raw output
    activities: Optional[List] = None
    activity_recommendations: Optional[Dict[str, Any]] = None

    # From Packing Agent
    packing_list: Optional[PackingOutput] = None

    # From Activity Agent
    activities: Optional[List] = None

    # From Packing Agent
    packing: Optional[PackingOutput] = None

    # From Summary Agent
    summary: Optional[str] = None

    # Internal state
    retry_count: int = 0<|MERGE_RESOLUTION|>--- conflicted
+++ resolved
@@ -1,8 +1,4 @@
-<<<<<<< HEAD
 from typing import List, Optional, Any, Dict
-=======
-from typing import List, Optional, Any
->>>>>>> 53f6a8bb
 from pydantic import BaseModel, Field
 
 class PackingItem(BaseModel):
