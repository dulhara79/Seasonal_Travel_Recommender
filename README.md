--- conflicted
+++ resolved
@@ -1,11 +1,7 @@
-<<<<<<< HEAD
-# Seasonal_Travel_Recommender
-IRWA Assignment: Seasonal Travel Recommender – Weather Data Agent, Activity Suggestor, Packing List Generator
-=======
+
 # Seasonal Travel Recommender 🏖️
 
 > Seasonal Travel Recommender - Weather Data Agent, Activity Suggestor, Packing List Generator
->>>>>>> 4dd2999c
 
 Seasonal Travel Recommender is a small multi-agent AI system that helps travellers plan short trips based on season and weather. Given a free-text user query (destination, dates, preferences), the system checks the weather for the travel dates, suggests suitable activities, and generates a practical packing list.
 
@@ -124,10 +120,4 @@
 
 ---
 ##  License
-<<<<<<< HEAD
-This project is licensed under the MIT License - see the [LICENSE](LICENSE) file for details.
-
----
-=======
-This project is licensed under the MIT License - see the [LICENSE](LICENSE) file for details.
->>>>>>> 4dd2999c
+This project is licensed under the MIT License - see the [LICENSE](LICENSE) file for details.