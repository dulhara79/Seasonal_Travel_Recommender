<<<<<<< HEAD
# Seasonal_Travel_Recommender
IRWA Assignment: Seasonal Travel Recommender – Weather Data Agent, Activity Suggestor, Packing List Generator
=======
# Seasonal Travel Recommender 🏖️

> Seasonal Travel Recommender - Weather Data Agent, Activity Suggestor, Packing List Generator
>>>>>>> 5f526169

Seasonal Travel Recommender is a small multi-agent AI system that helps travellers plan short trips based on season and weather. Given a free-text user query (destination, dates, preferences), the system checks the weather for the travel dates, suggests suitable activities, and generates a practical packing list.

## Vision
Make trip planning quick and practical by combining weather-aware recommendations with activity suggestions and a concise packing checklist. The system is designed for demonstrations, coursework, and as a starting point for a lightweight web or CLI travel assistant.

## Core features
- Parse free-text user requests (destination, dates, preferences).
- Query free weather APIs for the destination and date range.
- Suggest activities matched to weather, season and user preferences.
- Generate a packing list derived from forecast and selected activities.
- Produce a final, conversational recommendation combining all agents' outputs.

## Agents (components)

1. Conversation Agent (NLP + Orchestration)
	 - Input: raw user message.
	 - Responsibilities: extract destination, dates and preferences; call other agents; format final natural-language reply.

2. Weather Data Agent
	 - Input: destination + dates.
	 - Responsibilities: resolve location to coordinates (when needed), call a free weather API (e.g. Open-Meteo), return structured forecast (daily temps, precipitation, conditions).

3. Activity Suggester
	 - Input: forecast + user preferences.
	 - Responsibilities: map weather → suitable activities (rule-based + small location-specific dataset). Provide alternatives and short explanations.

4. Packing List Generator
	 - Input: forecast + chosen activities.
	 - Responsibilities: produce a concise packing checklist (clothing, rain/sun protection, activity-specific gear).

5. Aggregator / Orchestrator (part of Conversation Agent)
	 - Input: JSON outputs from other agents.
	 - Responsibilities: combine results and produce a friendly, explainable response for the user.

## Example
User: "I'm going to Kandy, Sri Lanka from 2024-12-15 to 2024-12-20. I like cultural activities."

Minimal structured outputs (examples):

Weather Data Agent →
```
{
	"avg_temp": "26°C",
	"conditions": [
		{"date":"2024-12-15","status":"Sunny"},
		{"date":"2024-12-16","status":"Cloudy"},
		{"date":"2024-12-17","status":"Rainy"}
	]
}
```

Activity Suggester →
```
{
	"activities": [
		{"day":"2024-12-15","activity":"Visit Temple of the Tooth"},
		{"day":"2024-12-16","activity":"Royal Botanical Gardens"},
		{"day":"2024-12-17","activity":"Indoor tea tasting tour"}
	]
}
```

Packing List Generator →
```
{
	"packing_list":["Light cotton clothes","Umbrella","Walking shoes","Sunscreen","Modest attire for temples"]
}
```

Final response (Aggregator): short human-friendly paragraph summarising weather, suggested activities, and packing.

## Conversation flow (user journey)
- Greeting / Clarify intent
- Ask or extract missing details (dates, duration, preferences)
- Call Weather Agent and present a concise weather summary
- Suggest activities (ask for acceptance or alternatives)
- If accepted, produce packing list and closing message

The system is designed to behave like a helpful travel assistant: ask clarifying questions, explain why recommendations were made (explainability), and offer alternatives.

## Team split (suggested)
- Conversation & Orchestration: NLP, LLM prompts, final formatting.
- Weather & IR: location resolution, API integration and data parsing.
- Activity Suggester: rules, location/activity dataset, fairness checks.
- Packing & Security: packing rules, basic authentication and API key management, commercialization notes.

## Security & privacy notes
- Keep API keys out of source control (use environment variables or secret manager).
- Sanitize user input before any external query to avoid injection attacks.
- Avoid logging sensitive user data; if storing any personal data, follow minimal retention and secure storage.

## Responsible AI
- Explainability: accompany suggestions with short reasons (e.g. "suggested because forecast shows sunny weather").
- Fairness: include low-cost and no-cost options among activity suggestions.
- Privacy: don't share user locations or dates publicly.

## Commercialization ideas
- Free tier: weather + 3 activity suggestions + basic packing list.
- Premium tier: multi-day itineraries, live updates, offline packing checklist, richer personalization.

<<<<<<< HEAD
## Next steps (implementation)
1. Create a small Conversation Agent skeleton (CLI or minimal web UI).
2. Implement Weather Data Agent using Open-Meteo (free) and add location-to-coordinates lookup.
3. Build a small activity dataset and a rule-based suggester.
4. Implement Packing List Generator and wire everything through the Conversation Agent.

If you'd like, I can now add the Conversation Agent skeleton (Python CLI) and a Weather Agent example using Open-Meteo so you have a runnable prototype.
=======
>>>>>>> 5f526169

---
## Contributors:
- [Dulhara Kaushalya](https://github.com/dulhara79)  
- [Senuvi Layathma](https://github.com/SENUVI20)
- [Dewdu Sendanayake](https://github.com/DewduSendanayake)
- [Uvindu Seneviratne](https://github.com/UVINDUSEN)

---
##  License
<<<<<<< HEAD
This project is licensed under the MIT License - see the [LICENSE](LICENSE) file for details.

---
=======
This project is licensed under the MIT License - see the [LICENSE](LICENSE) file for details.
>>>>>>> 5f526169
<|MERGE_RESOLUTION|>--- conflicted
+++ resolved
@@ -1,11 +1,6 @@
-<<<<<<< HEAD
-# Seasonal_Travel_Recommender
-IRWA Assignment: Seasonal Travel Recommender – Weather Data Agent, Activity Suggestor, Packing List Generator
-=======
 # Seasonal Travel Recommender 🏖️
 
 > Seasonal Travel Recommender - Weather Data Agent, Activity Suggestor, Packing List Generator
->>>>>>> 5f526169
 
 Seasonal Travel Recommender is a small multi-agent AI system that helps travellers plan short trips based on season and weather. Given a free-text user query (destination, dates, preferences), the system checks the weather for the travel dates, suggests suitable activities, and generates a practical packing list.
 
@@ -107,7 +102,6 @@
 - Free tier: weather + 3 activity suggestions + basic packing list.
 - Premium tier: multi-day itineraries, live updates, offline packing checklist, richer personalization.
 
-<<<<<<< HEAD
 ## Next steps (implementation)
 1. Create a small Conversation Agent skeleton (CLI or minimal web UI).
 2. Implement Weather Data Agent using Open-Meteo (free) and add location-to-coordinates lookup.
@@ -115,8 +109,6 @@
 4. Implement Packing List Generator and wire everything through the Conversation Agent.
 
 If you'd like, I can now add the Conversation Agent skeleton (Python CLI) and a Weather Agent example using Open-Meteo so you have a runnable prototype.
-=======
->>>>>>> 5f526169
 
 ---
 ## Contributors:
@@ -127,10 +119,4 @@
 
 ---
 ##  License
-<<<<<<< HEAD
-This project is licensed under the MIT License - see the [LICENSE](LICENSE) file for details.
-
----
-=======
-This project is licensed under the MIT License - see the [LICENSE](LICENSE) file for details.
->>>>>>> 5f526169
+This project is licensed under the MIT License - see the [LICENSE](LICENSE) file for details.